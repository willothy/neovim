--- conflicted
+++ resolved
@@ -4160,14 +4160,9 @@
   }
   if (curwin->w_cursor.lnum != prev_lnum)
     coladvance(curwin->w_curswant);
-<<<<<<< HEAD
   if (moved)
     curwin->w_viewport_invalid = true;
-  redraw_later(VALID);
-=======
-  curwin->w_viewport_invalid = true;
   redraw_later(curwin, VALID);
->>>>>>> 5b5848f2
 }
 
 /*
